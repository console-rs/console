use std::char;
use std::ffi::OsStr;
use std::fmt::Display;
use std::io;
use std::iter::once;
use std::mem;
use std::os::windows::ffi::OsStrExt;
use std::os::windows::io::AsRawHandle;
use std::slice;

use encode_unicode::error::InvalidUtf16Tuple;
use encode_unicode::CharExt;
use winapi;
use winapi::ctypes::c_void;
use winapi::shared::minwindef::DWORD;
use winapi::shared::minwindef::MAX_PATH;
use winapi::um::consoleapi::{GetNumberOfConsoleInputEvents, ReadConsoleInputW};
use winapi::um::fileapi::FILE_NAME_INFO;
use winapi::um::handleapi::INVALID_HANDLE_VALUE;
use winapi::um::minwinbase::FileNameInfo;
use winapi::um::processenv::GetStdHandle;
use winapi::um::winbase::GetFileInformationByHandleEx;
use winapi::um::winbase::{STD_INPUT_HANDLE, STD_OUTPUT_HANDLE};
use winapi::um::wincon::{
    FillConsoleOutputCharacterA, GetConsoleScreenBufferInfo, SetConsoleCursorPosition,
    SetConsoleTitleW, CONSOLE_SCREEN_BUFFER_INFO, COORD, INPUT_RECORD, KEY_EVENT, KEY_EVENT_RECORD,
};
use winapi::um::winnt::{CHAR, HANDLE, INT, WCHAR};

use atty;
use common_term;
use kb::Key;
use term::{Term, TermTarget};

pub const DEFAULT_WIDTH: u16 = 79;

pub fn as_handle(term: &Term) -> HANDLE {
    // convert between winapi::um::winnt::HANDLE and std::os::windows::raw::HANDLE
    // which are both c_void. would be nice to find a better way to do this
    unsafe { ::std::mem::transmute(term.as_raw_handle()) }
}

pub fn is_a_terminal(out: &Term) -> bool {
    let stream = match out.target() {
        TermTarget::Stdout => atty::Stream::Stdout,
        TermTarget::Stderr => atty::Stream::Stderr,
    };
    atty::is(stream)
}

pub fn terminal_size() -> Option<(u16, u16)> {
    let hand = unsafe { GetStdHandle(STD_OUTPUT_HANDLE) };
    if let Some((_, csbi)) = get_console_screen_buffer_info(hand) {
        Some((
            (csbi.srWindow.Bottom - csbi.srWindow.Top) as u16,
            (csbi.srWindow.Right - csbi.srWindow.Left) as u16,
        ))
    } else {
        None
    }
}

pub fn move_cursor_up(out: &Term, n: usize) -> io::Result<()> {
    if msys_tty_on(out) {
        return common_term::move_cursor_up(out, n);
    }
    if let Some((hand, csbi)) = get_console_screen_buffer_info(as_handle(out)) {
        unsafe {
            SetConsoleCursorPosition(
                hand,
                COORD {
                    X: 0,
                    Y: csbi.dwCursorPosition.Y - n as i16,
                },
            );
        }
    }
    Ok(())
}

pub fn move_cursor_down(out: &Term, n: usize) -> io::Result<()> {
    if msys_tty_on(out) {
        return common_term::move_cursor_down(out, n);
    }
    if let Some((hand, csbi)) = get_console_screen_buffer_info(as_handle(out)) {
        unsafe {
            SetConsoleCursorPosition(
                hand,
                COORD {
                    X: 0,
                    Y: csbi.dwCursorPosition.Y + n as i16,
                },
            );
        }
    }
    Ok(())
}

pub fn clear_line(out: &Term) -> io::Result<()> {
    if msys_tty_on(out) {
        return common_term::clear_line(out);
    }
    if let Some((hand, csbi)) = get_console_screen_buffer_info(as_handle(out)) {
        unsafe {
            let width = csbi.srWindow.Right - csbi.srWindow.Left;
            let pos = COORD {
                X: 0,
                Y: csbi.dwCursorPosition.Y,
            };
            let mut written = 0;
            FillConsoleOutputCharacterA(hand, b' ' as CHAR, width as DWORD, pos, &mut written);
            SetConsoleCursorPosition(hand, pos);
        }
    }
    Ok(())
}

pub fn clear_screen(out: &Term) -> io::Result<()> {
    if msys_tty_on(out) {
        return common_term::clear_screen(out);
    }
    if let Some((hand, csbi)) = get_console_screen_buffer_info(as_handle(out)) {
        unsafe {
            let cells = csbi.dwSize.X as DWORD * csbi.dwSize.Y as DWORD; // as DWORD, or else this causes stack overflows.
            let pos = COORD { X: 0, Y: 0 };
            let mut written = 0;
            FillConsoleOutputCharacterA(hand, b' ' as CHAR, cells, pos, &mut written); // cells as DWORD no longer needed.
            SetConsoleCursorPosition(hand, pos);
        }
    }
    Ok(())
}

fn get_console_screen_buffer_info(hand: HANDLE) -> Option<(HANDLE, CONSOLE_SCREEN_BUFFER_INFO)> {
    let mut csbi: CONSOLE_SCREEN_BUFFER_INFO = unsafe { mem::zeroed() };
    match unsafe { GetConsoleScreenBufferInfo(hand, &mut csbi) } {
        0 => None,
        _ => Some((hand, csbi)),
    }
}

pub fn key_from_key_code(code: INT) -> Key {
    match code {
        winapi::um::winuser::VK_LEFT => Key::ArrowLeft,
        winapi::um::winuser::VK_RIGHT => Key::ArrowRight,
        winapi::um::winuser::VK_UP => Key::ArrowUp,
        winapi::um::winuser::VK_DOWN => Key::ArrowDown,
        winapi::um::winuser::VK_RETURN => Key::Enter,
        winapi::um::winuser::VK_ESCAPE => Key::Escape,
        winapi::um::winuser::VK_BACK => Key::Char('\x08'),
        winapi::um::winuser::VK_TAB => Key::Char('\x09'),
        _ => Key::Unknown,
    }
}

pub fn read_secure() -> io::Result<String> {
    let mut rv = String::new();
    loop {
        match read_single_key()? {
            Key::Enter => {
                break;
            }
            Key::Char('\x08') => {
                if rv.len() > 0 {
                    let new_len = rv.len() - 1;
                    rv.truncate(new_len);
                }
            }
            Key::Char(c) => {
                rv.push(c);
            }
            _ => {}
        }
    }
    Ok(rv)
}

pub fn read_single_key() -> io::Result<Key> {
    let key_event = read_key_event()?;

    let unicode_char = unsafe { *key_event.uChar.UnicodeChar() };
    if unicode_char == 0 {
        return Ok(key_from_key_code(key_event.wVirtualKeyCode as INT));
    } else {
        // This is a unicode character, in utf-16. Try to decode it by itself.
        match char::from_utf16_tuple((unicode_char, None)) {
            Ok(c) => {
                // Maintain backward compatibility. The previous implementation (_getwch()) would return
                // a special keycode for `Enter`, while ReadConsoleInputW() prefers to use '\r'.
                if c == '\r' {
                    Ok(Key::Enter)
                } else {
                    Ok(Key::Char(c))
                }
            }
            // This is part of a surrogate pair. Try to read the second half.
            Err(InvalidUtf16Tuple::MissingSecond) => {
                // Confirm that there is a next character to read.
                if get_key_event_count()? == 0 {
                    let message = format!(
                        "Read invlid utf16 {}: {}",
                        unicode_char,
                        InvalidUtf16Tuple::MissingSecond
                    );
                    return Err(io::Error::new(io::ErrorKind::InvalidData, message));
                }

                // Read the next character.
                let next_event = read_key_event()?;
                let next_surrogate = unsafe { *next_event.uChar.UnicodeChar() };

                // Attempt to decode it.
                match char::from_utf16_tuple((unicode_char, Some(next_surrogate))) {
                    Ok(c) => Ok(Key::Char(c)),

                    // Return an InvalidData error. This is the recommended value for UTF-related I/O errors.
                    // (This error is given when reading a non-UTF8 file into a String, for example.)
                    Err(e) => {
                        let message = format!(
                            "Read invalid surrogate pair ({}, {}): {}",
                            unicode_char, next_surrogate, e
                        );
                        Err(io::Error::new(io::ErrorKind::InvalidData, message))
                    }
                }
            }

            // Return an InvalidData error. This is the recommended value for UTF-related I/O errors.
            // (This error is given when reading a non-UTF8 file into a String, for example.)
            Err(e) => {
                let message = format!("Read invalid utf16 {}: {}", unicode_char, e);
                Err(io::Error::new(io::ErrorKind::InvalidData, message))
            }
        }
    }
}

fn get_stdin_handle() -> io::Result<HANDLE> {
    let handle = unsafe { GetStdHandle(STD_INPUT_HANDLE) };
    if handle == INVALID_HANDLE_VALUE {
        Err(io::Error::last_os_error())
    } else {
        Ok(handle)
    }
}

/// Get the number of pending events in the ReadConsoleInput queue. Note that while
/// these aren't necessarily key events, the only way that multiple events can be
/// put into the queue simultaneously is if a unicode character spanning multiple u16's
/// is read.
///
/// Therefore, this is accurate as long as at least one KEY_EVENT has already been read.
fn get_key_event_count() -> io::Result<DWORD> {
    let handle = get_stdin_handle()?;
    let mut event_count: DWORD = unsafe { mem::zeroed() };

    let success = unsafe { GetNumberOfConsoleInputEvents(handle, &mut event_count) };
    if success == 0 {
        Err(io::Error::last_os_error())
    } else {
        Ok(event_count)
    }
}

fn read_key_event() -> io::Result<KEY_EVENT_RECORD> {
    let handle = get_stdin_handle()?;
    let mut buffer: INPUT_RECORD = unsafe { mem::zeroed() };

    let mut events_read: DWORD = unsafe { mem::zeroed() };

    let mut key_event: KEY_EVENT_RECORD;
    loop {
        let success = unsafe { ReadConsoleInputW(handle, &mut buffer, 1, &mut events_read) };
        if success == 0 {
            return Err(io::Error::last_os_error());
        }
        if events_read == 0 {
            return Err(io::Error::new(
                io::ErrorKind::Other,
                "ReadConsoleInput returned no events, instead of waiting for an event",
            ));
        }

        if events_read == 1 && buffer.EventType != KEY_EVENT {
            // This isn't a key event; ignore it.
            continue;
        }

        key_event = unsafe { mem::transmute(buffer.Event) };

        if key_event.bKeyDown == 0 {
            // This is a key being released; ignore it.
            continue;
        }

        return Ok(key_event);
    }
}

pub fn wants_emoji() -> bool {
    false
}

/// Returns true if there is an MSYS tty on the given handle.
pub fn msys_tty_on(term: &Term) -> bool {
    let handle = term.as_raw_handle();
    unsafe {
        let size = mem::size_of::<FILE_NAME_INFO>();
        let mut name_info_bytes = vec![0u8; size + MAX_PATH * mem::size_of::<WCHAR>()];
        let res = GetFileInformationByHandleEx(
            handle as *mut _,
            FileNameInfo,
            &mut *name_info_bytes as *mut _ as *mut c_void,
            name_info_bytes.len() as u32,
        );
        if res == 0 {
            return false;
        }
        let name_info: &FILE_NAME_INFO = &*(name_info_bytes.as_ptr() as *const FILE_NAME_INFO);
        let s = slice::from_raw_parts(
            name_info.FileName.as_ptr(),
            name_info.FileNameLength as usize / 2,
        );
        let name = String::from_utf16_lossy(s);
        // This checks whether 'pty' exists in the file name, which indicates that
        // a pseudo-terminal is attached. To mitigate against false positives
        // (e.g., an actual file name that contains 'pty'), we also require that
        // either the strings 'msys-' or 'cygwin-' are in the file name as well.)
        let is_msys = name.contains("msys-") || name.contains("cygwin-");
        let is_pty = name.contains("-pty");
        is_msys && is_pty
    }
}

<<<<<<< HEAD
pub fn set_title<T: Display>(title: T) {
    let buffer: Vec<u16> = OsStr::new(&format!("{}", title))
        .encode_wide()
        .chain(once(0))
        .collect();
    unsafe {
        SetConsoleTitleW(buffer.as_ptr());
    }
}
=======
pub use common_term::{show_cursor, hide_cursor};
>>>>>>> f3b87f41
<|MERGE_RESOLUTION|>--- conflicted
+++ resolved
@@ -332,7 +332,6 @@
     }
 }
 
-<<<<<<< HEAD
 pub fn set_title<T: Display>(title: T) {
     let buffer: Vec<u16> = OsStr::new(&format!("{}", title))
         .encode_wide()
@@ -342,6 +341,5 @@
         SetConsoleTitleW(buffer.as_ptr());
     }
 }
-=======
-pub use common_term::{show_cursor, hide_cursor};
->>>>>>> f3b87f41
+
+pub use common_term::{show_cursor, hide_cursor};